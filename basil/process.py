"""
QP-BASIL - Quantiphyse processes for ASL data

Copyright (c) 2013-2018 University of Oxford
"""

from StringIO import StringIO

<<<<<<< HEAD
from quantiphyse.utils import warn, debug, get_plugins, QpException
from quantiphyse.utils.batch import Script
=======
import yaml

from quantiphyse.utils import get_plugins, QpException
from quantiphyse.utils.batch import Script, BatchScriptCase
>>>>>>> 85819382
from quantiphyse.processes import Process

from .oxasl import AslImage, basil, calib
from .fsl.data.image import Image
from .multiphase_template import BIASCORR_MC_YAML, BASIC_YAML, DELETE_TEMP

USE_CMDLINE = False

class AslProcess(Process):
    """ 
    Base class for processes which use ASL data 
    """

    def __init__(self, ivm, **kwargs):
        super(AslProcess, self).__init__(ivm, **kwargs)
        self.struc = None
        self.asldata = None
        self.grid = None

    def get_asldata(self, options):
        """ 
        Get the main data set and construct an AslData instance from it 
        """
        data = self.get_data(options)

        # Get already defined structure if there is one. Override it with
        # specified structure options
        self.struc = data.metadata.get("AslData", {})
            
        for opt in ["order", "rpts", "taus", "casl", "tis", "plds", "nphases"]:
            val = options.pop(opt, None)
            if val is not None:
                self.struc[opt] = val
            else:
                self.struc.pop(opt, None)

        # Create AslImage object, this will fail if structure information is 
        # insufficient or inconsistent
        data = self.ivm.data[data.name]
        self.asldata = AslImage(data.raw(), name=data.name,
                                tis=self.struc.get("tis", None),
                                plds=self.struc.get("plds", None), 
                                rpts=self.struc.get("rpts", None), 
                                order=self.struc.get("order", None),
                                nphases=self.struc.get("nphases", None))
        self.grid = data.grid
                       
        # On success, set structure metadata so other widgets/processes can use it
        data.metadata["AslData"] = self.struc

class AslDataProcess(AslProcess):
    """
    Process which merely records the structure of an ASL dataset
    """
    PROCESS_NAME = "AslData"

    def run(self, options):
        """ Run the process """
        self.get_asldata(options)

class AslPreprocProcess(AslProcess):
    """
    ASL preprocessing process
    """
    PROCESS_NAME = "AslPreproc"

    def run(self, options):
        """ Run the process """
        self.get_asldata(options)

        if options.pop("diff", False):
            self.asldata = self.asldata.diff()

        new_order = options.pop("reorder", None)
        if new_order is not None:
            self.asldata = self.asldata.reorder(new_order)

        if options.pop("mean", False):
            self.asldata = self.asldata.mean_across_repeats()
        elif options.pop("pwi", False):
            self.asldata = self.asldata.perf_weighted()

        output_name = options.pop("output-name", self.asldata.name + "_preproc")
        self.ivm.add_data(self.asldata[:], name=output_name, grid=self.grid, make_current=True)

        if isinstance(self.asldata, AslImage):
            new_struc = dict(self.struc)
            for opt in ["rpts", "tis", "taus", "order", "casl", "plds"]:
                if hasattr(self.asldata, opt):
                    new_struc[opt] = getattr(self.asldata, opt)

            self.debug("New structure is")
            self.debug(str(new_struc))
            self.ivm.data[output_name].metadata["AslData"] = new_struc

class BasilProcess(AslProcess):
    """
    Process which runs the multi-step Basil ASL model fitting method
    """
    PROCESS_NAME = "Basil"

    def __init__(self, ivm, **kwargs):
        try:
            self.fabber = get_plugins("processes", class_name="FabberProcess")[0](ivm)
            self.fabber.sig_finished.connect(self._fabber_finished)
            self.fabber.sig_progress.connect(self._fabber_progress)
        except Exception as exc:
            self.warn(str(exc))
            raise QpException("Fabber core library not found.\n\n You must install Fabber to use this widget")

        self.steps = []
        self.step_num = 0
        super(BasilProcess, self).__init__(ivm, **kwargs)

    def run(self, options):
        """ Run the process """
        self.get_asldata(options)
        self.asldata = self.asldata.diff().reorder("rt")
        self.ivm.add_data(self.asldata[:], name=self.asldata.name, grid=self.grid)
        roi = self.get_roi(options, self.grid)
        if roi.name not in self.ivm.rois:
            # FIXME Necesssary for dummy ROI to be in the IVM
            self.ivm.add_roi(roi)

        # Take copy of options and clear out remainder, to avoid 'unconsumed options' 
        # warnings. This does risk genuinely unrecognized options going unnoticed
        # (although there will be warnings in the Fabber log)
        basil_options = dict(options)
        for key in options.keys():
            options.pop(key)

        # Convert image options into fsl.Image objects, als check they exist in the IVM
        # Names and descriptions of options which are images
        images = {
            "t1im": "T1 map", 
            "pwm" : "White matter PV map", 
            "pgm" : "Grey matter PV map",
        }
        basil_options["asldata"] = self.asldata
        basil_options["mask"] = Image(roi.raw(), name=roi.name)
        for opt in images:
            if opt in basil_options:
                data_name = basil_options.pop(opt)
                data = self.ivm.data.get(data_name, self.ivm.rois.get(data_name, None))
                if data is not None:
                    basil_options[opt] = Image(data.resample(self.grid).raw(), name=data.name)
                else:
                    raise QpException("Data not found: %s" % data_name)

        # Taus are relevant only for CASL labelling
        # Try to use a single value where possible
        if self.struc["casl"]:
            basil_options["casl"] = ""
            taus = self.struc["taus"]
            if min(taus) == max(taus):
                basil_options["tau"] = taus[0]
            else:
                for idx, tau in enumerate(taus):
                    basil_options["tau%i" % (idx+1)] = tau

        # For CASL obtain TI by adding PLD to tau
        for idx, tival in enumerate(self.asldata.tis):
            if self.struc["casl"]:
                tival += taus[idx]
            basil_options["ti%i" % (idx+1)] = tival

        self.debug("Basil options: ")
        self.debug(basil_options)
        logbuf = StringIO()
        self.steps = basil.get_steps(log=logbuf, **basil_options)
        self.log = logbuf.getvalue()
        self.step_num = 0
        self.status = Process.RUNNING
        self._next_step()

    def cancel(self):
        """ Cancel the underlying fabber process """
        self.fabber.cancel()

    def output_data_items(self):
        """ :return: list of data items output by the process """
        return ["perfusion", "arrival", "aCBV", "duration", "perfusion_std", "arrival_std", "aCBV_std", "duration_std"]
        
    def _next_step(self):
        if self.status != self.RUNNING:
            return
        
        if self.step_num < len(self.steps):
            step = self.steps[self.step_num]
            self.step_num += 1
            self.debug("Basil: starting step %i" % self.step_num)
            self._start_fabber(*step)
        else:
            self.debug("Basil: All steps complete")
            self.log += "COMPLETE\n"
            self.status = Process.SUCCEEDED
            self.steps = []
            self.step_num = 0
            if "finalMVN" in self.ivm.data:
                self.ivm.delete_data("finalMVN")
            self.sig_finished.emit(self.status, self.log, self.exception)
            self.ivm.set_current_data("perfusion")

    def _start_fabber(self, _, step_desc, options, prev_step=None):
        self.sig_step.emit(step_desc)

        options = dict(options)
        options["model-group"] = "asl"
        options["data"] = options["data"].name
        options["roi"] = options.pop("mask").name
        if self.step_num == len(self.steps):
            # Final step - save stuff we're interested in
            options["save-mean"] = ""
            options["save-std"] = ""
            options["save-model-fit"] = ""
        else:
            # Just save the MVN so we can continue from it
            options["save-mvn"] = ""

        # Rename output data to match oxford_asl
        options["output-rename"] = {
            "mean_ftiss" : "perfusion",
            "mean_delttiss" : "arrival",
            "mean_fblood" : "aCBV",
            "mean_tau" : "duration",
            "std_ftiss" : "perfusion_std",
            "std_delttiss" : "arrival_std",
            "std_fblood" : "aCBV_std",
            "std_tau" : "duration_std",
        }

        if prev_step is not None:
            step_desc += " - init with STEP %i" % prev_step
            options["continue-from-mvn"] = "finalMVN"

        self.debug("Basil: Fabber options")
        for k in sorted(options.keys()):
           self.debug("%s=%s (%s)" % (k, str(options[k]), type(options[k])))

        self.log += step_desc + "\n\n"
        self.fabber.execute(options)

    def _fabber_finished(self, status, log, exception):
        if self.status != self.RUNNING:
            return

        self.log += log + "\n\n"
        if status == Process.SUCCEEDED:
            self.debug("Basil: completed step %i" % self.step_num)
            self._next_step()
        else:
            self.debug("Basil: Fabber failed on step %i" % self.step_num)
            self.log += "CANCELLED\n"
            self.status = status
            self.sig_finished.emit(self.status, self.log, exception)
            
    def _fabber_progress(self, complete):
        self.debug("Basil: Fabber progress: %f", complete)
        if self.status == self.RUNNING:
            # emit sig_progress scaling by number of steps
            self.sig_progress.emit((self.step_num - 1 + complete)/len(self.steps))

class AslMultiphaseProcess(Script):
    """
    Process for carrying out multiphase pre-process modelling
    """

    PROCESS_NAME = "AslMultiphase"

    def __init__(self, ivm, **kwargs):
        Script.__init__(self, ivm, **kwargs)
        self._orig_roi = None

    def run(self, options):
        """ Run the process"""
        data = self.get_data(options)
        
        if options.pop("biascorr", True):
            template = BIASCORR_MC_YAML
            if not options.pop("keep-temp", False):
                template += DELETE_TEMP
        else:
            template = BASIC_YAML

        self._orig_roi = options.pop("roi", None)
        template_params = {
            "data" : data.name,
            "roi" : self._orig_roi,
            "nph" : options.pop("nphases"),
            "sigma" : options.pop("sigma", 0),
            "n_supervoxels" : options.pop("n-supervoxels", 8),
            "compactness" : options.pop("compactness", 0.01),
        }
        
        options["yaml"] = template % template_params
        Script.run(self, options)

    def finished(self):
        """ Called when process finishes """
        self.ivm.set_current_roi(self._orig_roi)
        self.ivm.set_current_data("mean_mag")

class AslCalibProcess(Process):
    """
    ASL calibration process
    """
    PROCESS_NAME = "AslCalib"

    def run(self, options):
        """ Run the process """
        data = self.get_data(options)
        img = Image(data.raw(), name=data.name)

        roi = self.get_roi(options, data.grid)
        roi_img = Image(roi.raw(), name=roi.name)

        calib_name = options.pop("calib-data")
        if calib_name not in self.ivm.data:
            raise QpException("Calibration data not found: %s" % calib_name)
        else:
            calib_img = Image(self.ivm.data[calib_name].resample(data.grid).raw(), name=calib_name)

        ref_roi_name = options.pop("ref-roi", None)
        if ref_roi_name is not None:
            if ref_roi_name not in self.ivm.rois:
                raise QpException("Reference ROI not found: %s" % calib_name)
            else:
                options["ref_mask"] = Image(self.ivm.rois[ref_roi_name].resample(data.grid).raw(), name=ref_roi_name)
        
        method = options.pop("method", None)
        output_name = options.pop("output-name", data.name + "_calib")

        logbuf = StringIO()
        calibrated = calib(img, calib_img, method, output_name=output_name, brain_mask=roi_img, log=logbuf, **options)
        self.log = logbuf.getvalue()
        self.ivm.add_data(name=calibrated.name, data=calibrated[:], grid=data.grid, make_current=True)
        <|MERGE_RESOLUTION|>--- conflicted
+++ resolved
@@ -6,15 +6,8 @@
 
 from StringIO import StringIO
 
-<<<<<<< HEAD
-from quantiphyse.utils import warn, debug, get_plugins, QpException
+from quantiphyse.utils import get_plugins, QpException
 from quantiphyse.utils.batch import Script
-=======
-import yaml
-
-from quantiphyse.utils import get_plugins, QpException
-from quantiphyse.utils.batch import Script, BatchScriptCase
->>>>>>> 85819382
 from quantiphyse.processes import Process
 
 from .oxasl import AslImage, basil, calib
