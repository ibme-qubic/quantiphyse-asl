import os, sys
import platform
import shutil
import subprocess
import re

def update_version(name, rootdir):
    # Full version includes the Git commit hash
    full_version = subprocess.check_output('git describe --dirty', shell=True).strip(" \n")
    vfile = open(os.path.join(rootdir, name, "_version.py"), "w")
    vfile.write("__version__='%s'" % full_version)
    vfile.close()

    # Standardized version in form major.minor.patch-build
    p = re.compile("v?(\d+\.\d+\.\d+(-\d+)?).*")
    m = p.match(full_version)
    if m is not None:
        std_version = m.group(1)
    else:
        raise RuntimeError("Failed to parse version string %s" % full_version)

    return full_version, std_version

def get_lib_template(platform):
    if platform == "win32":
        return "bin", "%s.dll"
    elif platform == "osx":
        return "lib", "lib%s.dylib"
    else:
        return "lib", "lib%s.so"

def build_plugin(package_name, rootdir, distdir, platform):
    fsldir = os.environ.get("FSLDEVDIR", os.environ.get("FSLDIR", ""))
    print("Coping Fabber libraries from %s" % fsldir)
    print("Root dir is %s" % rootdir)
    os.makedirs(distdir)

    packagedir = os.path.join(distdir, package_name)
    shutil.copytree(os.path.join(rootdir, package_name), packagedir)
    
    # Copy Fabber shared lib
    shlib_dir, shlib_template = get_lib_template(platform)
    LIB = os.path.join(fsldir, shlib_dir, shlib_template % "fabber_models_asl")
    print("%s -> %s" % (LIB, packagedir))
    shutil.copy(LIB, packagedir)

    # Copy ASL python libraries
    aslmoddir = os.path.join(packagedir, "deps", "oxasl")
    import oxasl
    aslmod_src = os.path.abspath(os.path.dirname(oxasl.__file__))
    shutil.copytree(aslmod_src, aslmoddir)

<<<<<<< HEAD
    fslmoddir = os.path.join(packagedir, "fsl")
=======
    fslmoddir = os.path.join(packagedir, "deps", "fsl")
>>>>>>> 83ce0c07
    import fsl 
    fslmod_src = os.path.abspath(os.path.dirname(fsl.__file__))
    shutil.copytree(fslmod_src, fslmoddir)

pkgdir = os.path.abspath(os.path.dirname(__file__))
rootdir = os.path.abspath(os.path.join(pkgdir, os.pardir))
distdir = os.path.join(rootdir, "dist")
package_name = "basil"

sys.path.append(rootdir)

if sys.platform.startswith("win"):
    platform="win32"
    import create_msi
    build_platform_package = create_msi.create_msi
elif sys.platform.startswith("linux"):
    platform="linux"
    import create_deb
    build_platform_package = create_deb.create_deb
elif sys.platform.startswith("darwin"):
    platform="osx"
    import create_dmg
    build_platform_package = create_dmg.create_dmg

shutil.rmtree("%s/dist" % rootdir, ignore_errors=True)
v = update_version(package_name, rootdir)
print("Version updated to %s" % v[0])
version_str_display = version_str = v[1]
if "--snapshot" in sys.argv:
    version_str_display = "snapshot"

print("Building plugin")
build_plugin(package_name, rootdir, distdir, platform)
build_platform_package("qp-" + package_name, package_name, distdir, pkgdir, v[1], version_str_display)<|MERGE_RESOLUTION|>--- conflicted
+++ resolved
@@ -50,11 +50,7 @@
     aslmod_src = os.path.abspath(os.path.dirname(oxasl.__file__))
     shutil.copytree(aslmod_src, aslmoddir)
 
-<<<<<<< HEAD
-    fslmoddir = os.path.join(packagedir, "fsl")
-=======
     fslmoddir = os.path.join(packagedir, "deps", "fsl")
->>>>>>> 83ce0c07
     import fsl 
     fslmod_src = os.path.abspath(os.path.dirname(fsl.__file__))
     shutil.copytree(fslmod_src, fslmoddir)
